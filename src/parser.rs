use crate::database::DataType as DbDataType;
use sqlparser::{
    ast::*,
    dialect::GenericDialect,
    parser::Parser,
};

#[derive(Debug)]
pub enum SqlAst {
    Select {
        table: String,
        columns: Vec<String>,
        where_clause: Option<String>,
    },
    CreateTable {
        table_name: String,
        columns: Vec<(String, DbDataType, bool, bool)>,
    },
    Insert {
        table: String,
        values: Vec<String>,
    },
    Update {
        table: String,
        set: Vec<(String, String)>,
        where_clause: Option<String>,
    },
    Delete {
        table: String,
        where_clause: Option<String>,
    },
    Drop { 
        table_name: String,
        if_exists: bool,  // 是否包含 IF EXISTS 子句
    },
}

pub fn parse_sql(input: &str) -> Result<SqlAst, String> {
    let dialect = GenericDialect {};
    //println!("Using dialect: {}", std::any::type_name::<PostgreSqlDialect>());
    let mut parser = Parser::new(&dialect);
    let ast = parser
        .try_with_sql(input)
        .map_err(|e| e.to_string())?
        .parse_statement()
        .map_err(|e| e.to_string())?;

    //用于查看语法树的结构
    //println!("{:#?}", ast);
    match ast {
        Statement::Query(query) => parse_select(&query),
        Statement::CreateTable { name, columns, constraints, .. } => {
            parse_create_table(name, columns, constraints)
        }
        Statement::Insert { table_name, source, .. } => parse_insert(table_name, source),
        Statement::Update { table, assignments, selection, .. } => {
            parse_update(table, assignments, selection)
        }
        Statement::Delete { from, selection, .. } => {
            if from.len() != 1 {
                return Err("DELETE statement only supports single table".into());
            }

            let table_with_joins = from.into_iter().next().unwrap();
            parse_delete(table_with_joins, selection)
        }
        Statement::Drop {object_type,if_exists,names,..} => {
            parse_drop(object_type, if_exists, names)   
        }  
        _ => Err("Unsupported SQL command".to_string()),
    }
}

fn parse_select(query: &Query) -> Result<SqlAst, String> {
    match query.body.as_ref() {
        SetExpr::Select(select) => {
            let table = select
                .from
                .first()
                .and_then(|t| match &t.relation {
                    TableFactor::Table { name, .. } => Some(name.to_string()),
                    _ => None,
                })
                .ok_or("Missing table name in FROM clause")?;

            let columns = select
                .projection
                .iter()
                .map(|p| match p {
                    SelectItem::UnnamedExpr(Expr::Identifier(ident)) => Ok(ident.value.clone()),
                    SelectItem::Wildcard(_) => Ok("*".to_string()),
                    _ => Err("Unsupported column expression".to_string()),
                })
                .collect::<Result<Vec<_>, _>>()?;

            let where_clause = select
                .selection
                .as_ref()
                .map(|expr| expr.to_string());

            Ok(SqlAst::Select {
                table,
                columns,
                where_clause,
            })
        }
        _ => Err("Unsupported query type".into()),
    }
}

fn parse_create_table(
    name: ObjectName,
    columns: Vec<ColumnDef>,
    constraints: Vec<TableConstraint>,
) -> Result<SqlAst, String> {
    let table_name = name.to_string();
    
    let primary_keys: Vec<&str> = constraints
        .iter()
        .filter_map(|c| match c {
            TableConstraint::Unique {
                is_primary: true,
                columns,
                ..
            } => Some(columns.iter().map(|c| c.value.as_str()).collect::<Vec<_>>()),
            _ => None,
        })
        .flatten()
        .collect();

    let mut parsed_columns = Vec::new();
    for col in columns {
        let col_name = col.name.value;
        
        // 关键修复：正确处理 CharacterLength 类型
        let data_type = match &col.data_type {
            DataType::Int(_) => DbDataType::Int(10),
            DataType::Varchar(Some(len_info)) => {
                // 从 CharacterLength 结构体中提取 length 字段
                DbDataType::Varchar(len_info.length as u32)
            }
            DataType::Varchar(None) => DbDataType::Varchar(255),
            _ => return Err(format!("Unsupported data type: {}", col.data_type)),
        };
        
        let is_primary = primary_keys.contains(&col_name.as_str());
        let not_null = col
            .options
            .iter()
            .any(|opt| matches!(opt.option, ColumnOption::NotNull));
        
        parsed_columns.push((col_name, data_type, is_primary, not_null));
    }
    
    Ok(SqlAst::CreateTable {
        table_name,
        columns: parsed_columns,
    })
}

fn parse_insert(table_name: ObjectName, source: Box<Query>) -> Result<SqlAst, String> {
    let table = table_name.to_string();
    
    let values = match source.body.as_ref() {
        SetExpr::Values(values) => {
            values.rows
                .iter()
                .flat_map(|row| {
                    row.iter()
                        .map(|expr| expr.to_string())
                        .collect::<Vec<_>>()
                })
                .collect()
        }
        _ => return Err("Only VALUES clause is supported".into()),
    };
    
    Ok(SqlAst::Insert { table, values })
}


fn parse_update(
    table: TableWithJoins,
    assignments: Vec<Assignment>,
    selection: Option<Expr>,
) -> Result<SqlAst, String> {
    let table_name = match table.relation {
        TableFactor::Table { name, .. } => name.to_string(),
        _ => return Err("Invalid table reference".into()),
    };
    
    let set = assignments
        .into_iter()
        .map(|assg| {
            if assg.id.len() != 1 {
                return Err(format!(
                    "Expected single column name, found {}",
                    assg.id.len()
                ));
            }
            let column_name = assg.id[0].value.clone();
            let value = assg.value.to_string();
            Ok((column_name, value))
        })
        .collect::<Result<Vec<(String, String)>, String>>()?;
    
    let where_clause = selection.map(|expr| expr.to_string());
    
    Ok(SqlAst::Update {
        table: table_name,
        set,
        where_clause,
    })
}

fn parse_delete(table_with_joins: TableWithJoins, selection: Option<Expr>) -> Result<SqlAst, String> {
    let table_name = match table_with_joins.relation {
        TableFactor::Table { name, .. } => {
            match &name.0[..] {
                [ident] => ident.value.clone(),
                [schema, table] => format!("{}.{}", schema.value, table.value),
                _ => return Err("Invalid table name format".into()),
            }
        }
        _ => return Err("DELETE only supports simple table targets".into()),
    };

    Ok(SqlAst::Delete {
        table: table_name,
        where_clause: selection.map(|e| e.to_string()),
    })
<<<<<<< HEAD
}

fn parse_drop(
    object_type: ObjectType,
    if_exists: bool,
    names: Vec<ObjectName>,
) -> Result<SqlAst, String> {
    // 目前只支持 DROP TABLE
    if object_type != ObjectType::Table {
        return Err("Only DROP TABLE is supported".into());
    }

    if names.len() != 1 {
        return Err("DROP TABLE only supports single table".into());
    }

    let table_name = names[0].to_string(); // 简化处理，实际可能需要处理带schema的情况

    Ok(SqlAst::Drop { 
        table_name,
        if_exists,
    })
}


=======
}
>>>>>>> 1d0594e0
<|MERGE_RESOLUTION|>--- conflicted
+++ resolved
@@ -229,7 +229,6 @@
         table: table_name,
         where_clause: selection.map(|e| e.to_string()),
     })
-<<<<<<< HEAD
 }
 
 fn parse_drop(
@@ -252,9 +251,4 @@
         table_name,
         if_exists,
     })
-}
-
-
-=======
-}
->>>>>>> 1d0594e0
+}