--- conflicted
+++ resolved
@@ -220,7 +220,6 @@
         // 2. 提前复制所需的列信息
         let columns = table.columns.clone();
 
-<<<<<<< HEAD
     pub fn delete(&mut self,table_name: &str,condition: Option<&str>,) -> Result<usize, String> {
         // 1. 获取表的可变引用
         let table = self.tables
@@ -231,8 +230,6 @@
         // 2. 提前复制所需的列信息
         let columns = table.columns.clone();
 
-=======
->>>>>>> 1d0594e0
         // 3. 创建过滤闭包
         let filter_fn: Box<dyn Fn(&[String]) -> bool> = if let Some(cond) = condition {
             // 使用提前复制的列信息
@@ -250,17 +247,6 @@
         } else {
             Box::new(|_| true) // 无条件时匹配所有行
         };
-<<<<<<< HEAD
-
-        // 4. 执行删除操作
-        let original_len = table.data.len();
-        table.data.retain(|row| !filter_fn(row));
-        let affected_rows = original_len - table.data.len();
-
-        Ok(affected_rows)
-    }
-=======
->>>>>>> 1d0594e0
 
         // 4. 执行删除操作
         let original_len = table.data.len();
